--- conflicted
+++ resolved
@@ -1,5 +1 @@
-<<<<<<< HEAD
-.env
-=======
-.env
->>>>>>> 90bae83b
+.env